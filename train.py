import os
from typing import Tuple

import torch
from joeynmt.constants import PAD_TOKEN
from joeynmt.embeddings import Embeddings
from torch import optim, nn
from torch.utils.data import DataLoader
from torchtext.data import bleu_score
from torchvision import models
from torchvision import transforms as T
from tqdm import tqdm, trange
import numpy as np

from custom_decoder import CustomRecurrentDecoder
from data import Flickr8k
from model import Image2Caption, Encoder
from visualize import Tensorboard
from yaml_parser import parse_yaml
<<<<<<< HEAD
from pretrained_embeddings import PretrainedEmbeddings
=======
import numpy as np
>>>>>>> 92ae829e

device = 'cuda' if torch.cuda.is_available() else 'cpu'


def clip_gradient(optimizer, grad_clip):
    """
    Clips gradients computed during backpropagation to avoid explosion of gradients.
    :param optimizer: optimizer with the gradients to be clipped
    :param grad_clip: clip value
    """
    for group in optimizer.param_groups:
        for param in group['params']:
            if param.grad is not None:
                param.grad.data.clamp_(-grad_clip, grad_clip)


def setup_model(params: dict, data: Flickr8k, pretrained_embeddings: PretrainedEmbeddings) -> Tuple[Embeddings, Image2Caption]:
    encoder = Encoder(getattr(models, params.get('encoder')), pretrained=True)
    vocab_size = len(data.corpus.vocab.itos) if not params.get('embed_pretrained', False) else 300
    decoder = CustomRecurrentDecoder(
        rnn_type=params.get('rnn_type'),
        emb_size=params['embed_size'] if not params.get('embed_pretrained', False) else 300,
        hidden_size=params['hidden_size'],
        encoder=encoder,
        vocab_size=vocab_size,
        init_hidden='bridge',
        attention=params['attention'],
        hidden_dropout=params['hidden_dropout'],
        emb_dropout=params['emb_dropout'],
        num_layers=params.get('decoder-num_layers', 1)
    )

    if params.get('embed_pretrained', False):
        embeddings = pretrained_embeddings
    else:
        embeddings = Embeddings(embedding_dim=params['embed_size'], vocab_size=vocab_size)

    return embeddings, Image2Caption(encoder, decoder, embeddings, device, freeze_encoder=params['freeze_encoder'],
                                     dropout_after_encoder=params.get('dropout_after_encoder', 0)).to(device)


if __name__ == '__main__':
    model_name = f'default'

    params = parse_yaml(model_name, 'param')
    print(f'run {model_name} on  {torch.cuda.get_device_name()}')

    batch_size = params['batch_size']

    grad_clip = params.get('grad_clip', None)

    embed_pretrained = params.get('embed_pretrained', False)

    normalize = T.Normalize(mean=[0.485, 0.456, 0.406], std=[0.229, 0.224, 0.225])
    transform = T.Compose([T.Resize(256), T.CenterCrop(224), T.ToTensor(), normalize])

    if params.get('image_augmentation', False):
        transform_aug = T.Compose([T.Resize(256), T.RandomAffine(degrees=45, translate=(0.3, 0.3), scale=(0.9, 1.2), shear=10), T.RandomPerspective(), T.RandomHorizontalFlip(), T.CenterCrop(224), T.ToTensor(), normalize])
        data_train = Flickr8k('data/Flicker8k_Dataset', 'data/Flickr_8k.trainImages.txt', 'data/Flickr8k.token.txt', transform=transform_aug, max_vocab_size=params['max_vocab_size'], all_lower=params['all_lower'])
    else:
        data_train = Flickr8k('data/Flicker8k_Dataset', 'data/Flickr_8k.trainImages.txt', 'data/Flickr8k.token.txt', transform=transform, max_vocab_size=params['max_vocab_size'], all_lower=params['all_lower'])

    if embed_pretrained:
        pretrained_embeds = PretrainedEmbeddings("embeddings/glove_shrinked.txt", data_train.get_corpus())
    else:
        pretrained_embeds = None

    dataloader_train = DataLoader(data_train, batch_size, shuffle=True, num_workers=os.cpu_count())  # set num_workers=0 for debugging

    data_dev = Flickr8k('data/Flicker8k_Dataset', 'data/Flickr_8k.devImages.txt', 'data/Flickr8k.token.txt', transform=transform, max_vocab_size=params['max_vocab_size'], all_lower=params['all_lower'])
    data_dev.set_corpus_vocab(data_train.get_corpus_vocab())
    dataloader_dev = DataLoader(data_dev, batch_size, num_workers=os.cpu_count())  # os.cpu_count()

    embeddings, model = setup_model(params, data_train, pretrained_embeds)

    tensorboard = Tensorboard(log_dir=f'runs/{model_name}', device=device)
    tensorboard.add_images_with_ground_truth(data_dev)

    if embed_pretrained:
        criterion = nn.CosineEmbeddingLoss()
    else:
        criterion = nn.CrossEntropyLoss(ignore_index=data_train.corpus.vocab.stoi[PAD_TOKEN])

    optimizer = optim.Adam(model.parameters(), lr=float(params['learning_rate']), weight_decay=float(params['weight_decay']))
    last_validation_score = float('-inf')

    start_epoch = 0

    model_path = params.get('load_model', None)
    if model_path:
        state_dicts = torch.load(model_path, map_location=device)
        start_epoch = state_dicts['epoch'] + 1
        model.load_state_dict(state_dicts['model_state_dict'])
        optimizer.load_state_dict(state_dicts['optimizer_state_dict'])

    for epoch in trange(start_epoch, params['n_epochs']):  # loop over the dataset multiple times
        model.train()

        running_loss = 0.0
        for i, data in enumerate(tqdm(dataloader_train)):
            # get the inputs; data is a list of [inputs, labels]
            inputs, labels, _ = data
            unroll_steps = np.max(np.argwhere(labels.detach().numpy() == 3)[:, 1])

            inputs = inputs.to(device)
            labels = labels.to(device)

            # zero the parameter gradients
            optimizer.zero_grad()

            # forward + backward + optimize
            outputs, _, att_probs, _ = model(inputs, labels,
                                             scheduled_sampling=params['scheduled_sampling'],
                                             batch_no=epoch + i / len(dataloader_train),
                                             k=params['scheduled_sampling_k'],
                                             embeddings=embeddings,
                                             unroll_steps=unroll_steps)

<<<<<<< HEAD
            if embed_pretrained:
                targets = labels[:, 1:].contiguous()
                loss = criterion(outputs, pretrained_embeds(targets.long()), torch.tensor([1]).float())
            else:
                targets = labels[:, 1:].contiguous().view(-1)
                loss = criterion(outputs.contiguous().view(-1, outputs.shape[-1]), targets.long())
=======
            targets = labels[:, 1:unroll_steps].contiguous().view(-1)
            loss = criterion(outputs.contiguous().view(-1, outputs.shape[-1]), targets.long())
>>>>>>> 92ae829e
            loss += 1. * ((1. - att_probs.sum(dim=1)) ** 2).mean()  # Doubly stochastic attention regularization
            loss.backward()
            if grad_clip:
                clip_gradient(optimizer, grad_clip)
            optimizer.step()

            # print statistics
            running_loss += loss.item()

        tensorboard.writer.add_scalars('loss', {"train_loss": running_loss / len(dataloader_train)}, epoch)
        tensorboard.writer.flush()

        with torch.no_grad():
            model.eval()

            loss_sum = 0
            bleu_1 = [0]
            bleu_2 = [0]
            bleu_3 = [0]
            bleu_4 = [0]
            for data in tqdm(dataloader_dev):
                # get the inputs; data is a list of [inputs, labels]
                inputs, labels, image_names = data
                unroll_steps = np.max(np.argwhere(labels.detach().numpy() == 3)[:, 1])
                inputs = inputs.to(device)
                labels = labels.to(device)

                # forward
                outputs, _, att_probs, _ = model(inputs, labels, unroll_steps=unroll_steps)
                targets = labels[:, 1:unroll_steps].contiguous().view(-1)  # shifted by one because of BOS
                loss = criterion(outputs.contiguous().view(-1, outputs.shape[-1]), targets.long())
                loss += 1. * ((1. - att_probs.sum(dim=1)) ** 2).mean()  # Doubly stochastic attention regularization
                loss_sum += loss.item()

                for beam_size in range(1, len(bleu_1) + 1):
                    prediction, _ = model.predict(data_dev, inputs, data_dev.max_length, beam_size)
                    decoded_prediction = data_dev.corpus.vocab.arrays_to_sentences(prediction)

                    decoded_references = []
                    for image_name in image_names:
                        decoded_references.append(data_dev.corpus.vocab.arrays_to_sentences(data_dev.get_all_references_for_image_name(image_name)))

                    idx = beam_size - 1
                    bleu_1[idx] += bleu_score(decoded_prediction, decoded_references, max_n=1, weights=[1])
                    bleu_2[idx] += bleu_score(decoded_prediction, decoded_references, max_n=2, weights=[0.5] * 2)
                    bleu_3[idx] += bleu_score(decoded_prediction, decoded_references, max_n=3, weights=[1 / 3] * 3)
                    bleu_4[idx] += bleu_score(decoded_prediction, decoded_references, max_n=4, weights=[0.25] * 4)

            global_step = epoch
            # Add bleu score to board
            tensorboard.writer.add_scalars('loss', {"dev_loss": loss_sum / len(dataloader_dev)}, global_step)
            for idx in range(len(bleu_1)):
                tensorboard.writer.add_scalar(f'BEAM-{idx + 1}/BLEU-1', bleu_1[idx] / len(dataloader_dev), global_step)
                tensorboard.writer.add_scalar(f'BEAM-{idx + 1}/BLEU-2', bleu_2[idx] / len(dataloader_dev), global_step)
                tensorboard.writer.add_scalar(f'BEAM-{idx + 1}/BLEU-3', bleu_3[idx] / len(dataloader_dev), global_step)
                tensorboard.writer.add_scalar(f'BEAM-{idx + 1}/BLEU-4', bleu_4[idx] / len(dataloader_dev), global_step)
            # Add predicted text to board
            tensorboard.add_predicted_text(global_step, data_dev, model, data_dev.max_length)
            tensorboard.writer.flush()

            # Save model, if score got better
            compared_score = bleu_1[0] / len(dataloader_dev)
            if last_validation_score < compared_score:
                last_validation_score = compared_score
                torch.save({
                    'epoch': epoch,
                    'model_state_dict': model.state_dict(),
                    'optimizer_state_dict': optimizer.state_dict(),
                    'loss': loss_sum / len(dataloader_dev),
                }, f'saved_models/{model_name}-bleu_1-{last_validation_score}.pth')<|MERGE_RESOLUTION|>--- conflicted
+++ resolved
@@ -17,11 +17,9 @@
 from model import Image2Caption, Encoder
 from visualize import Tensorboard
 from yaml_parser import parse_yaml
-<<<<<<< HEAD
 from pretrained_embeddings import PretrainedEmbeddings
-=======
 import numpy as np
->>>>>>> 92ae829e
+
 
 device = 'cuda' if torch.cuda.is_available() else 'cpu'
 
@@ -140,17 +138,13 @@
                                              embeddings=embeddings,
                                              unroll_steps=unroll_steps)
 
-<<<<<<< HEAD
             if embed_pretrained:
-                targets = labels[:, 1:].contiguous()
+                targets = labels[:, 1:unroll_steps].contiguous()
                 loss = criterion(outputs, pretrained_embeds(targets.long()), torch.tensor([1]).float())
             else:
-                targets = labels[:, 1:].contiguous().view(-1)
+                targets = labels[:, 1:unroll_steps].contiguous().view(-1)
                 loss = criterion(outputs.contiguous().view(-1, outputs.shape[-1]), targets.long())
-=======
-            targets = labels[:, 1:unroll_steps].contiguous().view(-1)
-            loss = criterion(outputs.contiguous().view(-1, outputs.shape[-1]), targets.long())
->>>>>>> 92ae829e
+
             loss += 1. * ((1. - att_probs.sum(dim=1)) ** 2).mean()  # Doubly stochastic attention regularization
             loss.backward()
             if grad_clip:
