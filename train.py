--- conflicted
+++ resolved
@@ -89,12 +89,8 @@
     else:
         embeddings = Embeddings(embedding_dim=params['embed_size'], vocab_size=vocab_size)
 
-<<<<<<< HEAD
     return embeddings, Image2Caption(encoder, decoder, embeddings, device, freeze_encoder=params['freeze_encoder'],
-                                     dropout_after_encoder=params.get('dropout_after_encoder', 0)).to(device), encoder
-=======
-    return embeddings, Image2Caption(encoder, decoder, embeddings, device, params['freeze_encoder'], params.get('dropout_after_encoder', 0), params['hidden_size']).to(device)
->>>>>>> 42732dac
+                                     dropout_after_encoder=params.get('dropout_after_encoder', 0), params['hidden_size']).to(device), encoder
 
 
 def get_unroll_steps(unroll_steps_type: str, labels: torch.Tensor, epoch: int) -> int:
