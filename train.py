import os

import numpy as np
import torch
import torch.nn as nn
import torch.nn.functional as F
from joeynmt.decoders import RecurrentDecoder
from joeynmt.embeddings import Embeddings
from torch import optim
from torch.utils.data import DataLoader
from torchvision import models
from torchvision import transforms as T
from tqdm import tqdm, trange

from data import Flickr8k
from model import Image2Caption, Encoder


def print_sequence(dataset: Flickr8k, seq: np.array):
    ids = np.argmax(seq, axis=-1)
    print(" ".join([dataset.corpus.vocab.itos[id] for id in ids]))


device = 'cuda' if torch.cuda.is_available() else 'cpu'


def validation(model, dataloader_val):
    print(len(dataloader_val))
    with torch.no_grad():
        print("Begin validation")
        running_loss = 0
        for i, data in enumerate(tqdm(dataloader_val)):
            # get the inputs; data is a list of [inputs, labels]
            inputs, labels = data
            inputs = inputs.to(device)
            labels = labels.to(device)

            # forward
            outputs, hidden, att_probs, att_vectors = model(inputs, labels)
            log_probs = F.log_softmax(outputs, dim=-1)
            targets = labels.contiguous().view(-1)
            loss = criterion(log_probs.contiguous().view(-1, log_probs.shape[-1]), targets.long())
            running_loss += loss.item()
        print(running_loss / len(dataloader_val))
        # TODO: BLEU Score


if __name__ == '__main__':
    embed_size = 128
    hidden_size = 512
<<<<<<< HEAD
    output_size = 512  # output size for encoder = input size for decoder
=======
    max_sequence_size = 5
>>>>>>> b5226e1d
    batch_size = 8
    fix_length = 18

    normalize = T.Normalize(mean=[0.485, 0.456, 0.406], std=[0.229, 0.224, 0.225])
    transform = T.Compose([T.Resize(256), T.CenterCrop(224), T.ToTensor(), normalize])
    data_train = Flickr8k('data/Flicker8k_Dataset', 'data/Flickr_8k.trainImages.txt', 'data/Flickr8k.token.txt',
<<<<<<< HEAD
                          transform=transform, fix_length=fix_length)
    data_dev = Flickr8k('data/Flicker8k_Dataset', 'data/Flickr_8k.devImages.txt', 'data/Flickr8k.token.txt',
                          transform=transform, fix_length=fix_length)
    dataloader_train = DataLoader(data_train, batch_size, shuffle=True, num_workers=0)
    dataloader_dev = DataLoader(data_dev, batch_size, shuffle=True, num_workers=0)
=======
                          transform=transform, fix_length=18)
    dataloader_train = DataLoader(data_train, batch_size, shuffle=True, num_workers=os.cpu_count())  # set num_workers=0 for debugging
>>>>>>> b5226e1d

    encoder = Encoder(models.mobilenet_v2, pretrained=True)
    vocab_size = len(data_train.corpus.vocab.itos)

    embeddings = Embeddings(embedding_dim=embed_size, vocab_size=vocab_size)
    decoder = RecurrentDecoder(rnn_type="lstm",
                               emb_size=embed_size,
                               hidden_size=hidden_size,
                               encoder=encoder,
                               vocab_size=vocab_size,
                               init_hidden='bridge')

    model = Image2Caption(encoder, decoder, embeddings, device).to(device)

    criterion = nn.NLLLoss()
    optimizer = optim.SGD(model.parameters(), lr=0.001, momentum=0.9)

    for epoch in trange(2):  # loop over the dataset multiple times
        running_loss = 0.0
        for i, data in enumerate(tqdm(dataloader_train)):
            # get the inputs; data is a list of [inputs, labels]
            inputs, labels = data
            inputs = inputs.to(device)
            labels = labels.to(device)

            # zero the parameter gradients
            optimizer.zero_grad()

            # forward + backward + optimize
            outputs, hidden, att_probs, att_vectors = model(inputs, labels)
            log_probs = F.log_softmax(outputs, dim=-1)
            targets = labels.contiguous().view(-1)
            loss = criterion(log_probs.contiguous().view(-1, log_probs.shape[-1]), targets.long())
            loss.backward()
            optimizer.step()

            # print statistics
            running_loss += loss.item()

            if i != 0 and i % 50 == 0:
                print_sequence(data_train, outputs.cpu().detach().numpy()[0])
                print('[%d, %5d] loss: %.3f' % (epoch + 1, i + 1, running_loss / 50))
                running_loss = 0.0<|MERGE_RESOLUTION|>--- conflicted
+++ resolved
@@ -48,27 +48,15 @@
 if __name__ == '__main__':
     embed_size = 128
     hidden_size = 512
-<<<<<<< HEAD
-    output_size = 512  # output size for encoder = input size for decoder
-=======
-    max_sequence_size = 5
->>>>>>> b5226e1d
     batch_size = 8
     fix_length = 18
 
     normalize = T.Normalize(mean=[0.485, 0.456, 0.406], std=[0.229, 0.224, 0.225])
     transform = T.Compose([T.Resize(256), T.CenterCrop(224), T.ToTensor(), normalize])
     data_train = Flickr8k('data/Flicker8k_Dataset', 'data/Flickr_8k.trainImages.txt', 'data/Flickr8k.token.txt',
-<<<<<<< HEAD
+
                           transform=transform, fix_length=fix_length)
-    data_dev = Flickr8k('data/Flicker8k_Dataset', 'data/Flickr_8k.devImages.txt', 'data/Flickr8k.token.txt',
-                          transform=transform, fix_length=fix_length)
-    dataloader_train = DataLoader(data_train, batch_size, shuffle=True, num_workers=0)
-    dataloader_dev = DataLoader(data_dev, batch_size, shuffle=True, num_workers=0)
-=======
-                          transform=transform, fix_length=18)
     dataloader_train = DataLoader(data_train, batch_size, shuffle=True, num_workers=os.cpu_count())  # set num_workers=0 for debugging
->>>>>>> b5226e1d
 
     encoder = Encoder(models.mobilenet_v2, pretrained=True)
     vocab_size = len(data_train.corpus.vocab.itos)
