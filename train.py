--- conflicted
+++ resolved
@@ -49,12 +49,7 @@
     )
 
     embeddings = Embeddings(embedding_dim=params['embed_size'], vocab_size=vocab_size)
-<<<<<<< HEAD
-    return embeddings, Image2Caption(encoder, decoder, embeddings, device, freeze_encoder=params['freeze_encoder']).to(device), encoder
-=======
-    return embeddings, Image2Caption(encoder, decoder, embeddings, device, freeze_encoder=params['freeze_encoder'],
-                                     dropout_after_encoder=params.get('dropout_after_encoder', 0)).to(device)
->>>>>>> abdd4e78
+    return embeddings, Image2Caption(encoder, decoder, embeddings, device, freeze_encoder=params['freeze_encoder'], dropout_after_encoder=params.get('dropout_after_encoder', 0)).to(device), encoder
 
 
 if __name__ == '__main__':
